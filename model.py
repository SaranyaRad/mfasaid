--- conflicted
+++ resolved
@@ -84,10 +84,7 @@
         # initialize the explanatory variables attribute
         self._explanatory_variables = tuple(variable_names[1:])
 
-<<<<<<< HEAD
-=======
         # noinspection PyUnresolvedReferences
->>>>>>> 1d890bc3
         self._excluded_observations = pd.DatetimeIndex([], name='DateTime')
         self._model_dataset = pd.DataFrame()
         self._model_data_origin = pd.DataFrame(columns=['variable', 'origin'])
